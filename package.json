--- conflicted
+++ resolved
@@ -1,9 +1,5 @@
 {
-<<<<<<< HEAD
-  "version": "0.2.9",
-=======
   "version": "0.3.1",
->>>>>>> 24750b4f
   "license": "MIT",
   "main": "dist/index.js",
   "typings": "dist/index.d.ts",
